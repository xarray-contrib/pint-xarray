# TODO is it possible to import pint-xarray from within xarray if pint is present?
import itertools

import pint
from pint.quantity import Quantity
from pint.unit import Unit
<<<<<<< HEAD
from xarray import register_dataarray_accessor, register_dataset_accessor
from xarray.core.npcompat import IS_NEP18_ACTIVE
=======
from xarray import DataArray, register_dataarray_accessor, register_dataset_accessor
>>>>>>> 10e87f20

from . import conversion

# TODO could/should we overwrite xr.open_dataset and xr.open_mfdataset to make
# them apply units upon loading???
# TODO could even override the decode_cf kwarg?

# TODO docstrings
# TODO type hints


def is_dict_like(obj):
    return hasattr(obj, "keys") and hasattr(obj, "__getitem__")


def zip_mappings(*mappings, fill_value=None):
    """zip mappings by combining values for common keys into a tuple

    Works like itertools.zip_longest, so if a key is missing from a
    mapping, it is replaced by ``fill_value``.

    Parameters
    ----------
    *mappings : dict-like
        The mappings to zip
    fill_value
        The value to use if a key is missing from a mapping.

    Returns
    -------
    zipped : dict-like
        The zipped mapping
    """
    keys = set(itertools.chain.from_iterable(mapping.keys() for mapping in mappings))

    # TODO: could this be made more efficient using itertools.groupby?
    zipped = {
        key: tuple(mapping.get(key, fill_value) for mapping in mappings) for key in keys
    }
    return zipped


def units_to_str_or_none(mapping):
    return {
        key: str(value) if isinstance(value, Unit) else value
        for key, value in mapping.items()
    }


# based on xarray.core.utils.either_dict_or_kwargs
# https://github.com/pydata/xarray/blob/v0.15.1/xarray/core/utils.py#L249-L268
def either_dict_or_kwargs(positional, keywords, method_name):
    if positional is not None:
        if not is_dict_like(positional):
            raise ValueError(
                f"the first argument to .{method_name} must be a dictionary"
            )
        if keywords:
            raise ValueError(
                "cannot specify both keyword and positional "
                f"arguments to .{method_name}"
            )
        return positional
    else:
        return keywords


def _get_registry(unit_registry, registry_kwargs):
    if unit_registry is None:
        if registry_kwargs is None:
            registry_kwargs = {}
        registry_kwargs.update(force_ndarray=True)
        # TODO should this registry object then be stored somewhere global?
        unit_registry = pint.UnitRegistry(**registry_kwargs)
    return unit_registry


def _decide_units(units, registry, unit_attribute):
    if units is None and unit_attribute is None:
        # or warn and return None?
        raise ValueError("no units given")
    elif units is None:
        # TODO option to read and decode units according to CF conventions (see MetPy)?
        units = registry.parse_expression(unit_attribute).units
    elif isinstance(units, Unit):
        # TODO do we have to check what happens if someone passes a Unit instance
        # without creating a unit registry?
        # TODO and what happens if they pass in a Unit from a different registry
        pass
    else:
        units = registry.Unit(units)
    return units


@register_dataarray_accessor("pint")
class PintDataArrayAccessor:
    """
    Access methods for DataArrays with units using Pint.

    Methods and attributes can be accessed through the `.pint` attribute.
    """

    def __init__(self, da):
        self.da = da

    def quantify(
        self, units=None, unit_registry=None, registry_kwargs=None, **unit_kwargs
    ):
        """
        Attaches units to the DataArray.

        Units can be specified as a pint.Unit or as a string, which will be
        parsed by the given unit registry. If no units are specified then the
        units will be parsed from the `'units'` entry of the DataArray's
        `.attrs`. Will raise a ValueError if the DataArray already contains a
        unit-aware array.

        .. note::
            Be aware that unless you're using ``dask`` this will load
            the data into memory. To avoid that, consider converting
            to ``dask`` first (e.g. using ``chunk``).

            As units in dimension coordinates are not supported until
            ``xarray`` changes the way it implements indexes, these
            units will be set as attributes.

        Parameters
        ----------
        units : unit-like or mapping of hashable to unit-like, optional
            Physical units to use for this DataArray. If a str or
            pint.Unit, will be used as the DataArray's units. If a
            dict-like, it should map a variable name to the desired
            unit (use the DataArray's name to refer to its data). If
            not provided, will try to read them from
            ``DataArray.attrs['units']`` using pint's parser. The
            ``"units"`` attribute will be removed from all variables
            except from dimension coordinates.
        unit_registry : pint.UnitRegistry, optional
            Unit registry to be used for the units attached to this DataArray.
            If not given then a default registry will be created.
        registry_kwargs : dict, optional
            Keyword arguments to be passed to the unit registry.
        **unit_kwargs
            Keyword argument form of units.

        Returns
        -------
        quantified : DataArray
            DataArray whose wrapped array data will now be a Quantity
            array with the specified units.

        Examples
        --------
        >>> da = xr.DataArray(
        ...     data=[0.4, 0.9, 1.7, 4.8, 3.2, 9.1],
        ...     dims="frequency",
        ...     coords={"wavelength": [1e-4, 2e-4, 4e-4, 6e-4, 1e-3, 2e-3]},
        ... )
        >>> da.pint.quantify(units="Hz")
        <xarray.DataArray (frequency: 6)>
        Quantity([ 0.4,  0.9,  1.7,  4.8,  3.2,  9.1], 'Hz')
        Coordinates:
        * wavelength  (wavelength) np.array 1e-4, 2e-4, 4e-4, 6e-4, 1e-3, 2e-3
        """

        if isinstance(self.da.data, Quantity):
            raise ValueError(
                f"Cannot attach unit {units} to quantity: data "
                f"already has units {self.da.data.units}"
            )

        if isinstance(units, (str, pint.Unit)):
            if self.da.name in unit_kwargs:
                raise ValueError(
                    f"ambiguous values given for {repr(self.da.name)}:"
                    f" {repr(units)} and {repr(unit_kwargs[self.da.name])}"
                )
            unit_kwargs[self.da.name] = units
            units = None

        units = either_dict_or_kwargs(units, unit_kwargs, ".quantify")

        registry = _get_registry(unit_registry, registry_kwargs)

        unit_attrs = conversion.extract_unit_attributes(self.da)
        new_obj = conversion.strip_unit_attributes(self.da)

        units = {
            name: _decide_units(unit, registry, unit_attribute)
            for name, (unit, unit_attribute) in zip_mappings(units, unit_attrs).items()
            if unit is not None or unit_attribute is not None
        }

        # TODO: remove once indexes support units
        dim_units = {name: unit for name, unit in units.items() if name in self.da.dims}
        for name in dim_units.keys():
            units.pop(name)
        new_obj = conversion.attach_unit_attributes(new_obj, dim_units)

        return conversion.attach_units(new_obj, units)

    def dequantify(self):
        """
        Removes units from the DataArray and its coordinates.

        Will replace ``.attrs['units']`` on each variable with a string
        representation of the ``pint.Unit`` instance.

        Returns
        -------
        dequantified : DataArray
            DataArray whose array data is unitless, and of the type
            that was previously wrapped by `pint.Quantity`.
        """

        units = units_to_str_or_none(conversion.extract_units(self.da))
        new_obj = conversion.attach_unit_attributes(
            conversion.strip_units(self.da),
            units,
        )

        return new_obj

    @property
    def magnitude(self):
        """get the magnitude of the wrapped data

        If not a quantity, will return the data itself.
        """
        data = self.da.data
        return getattr(data, "magnitude", data)

    @property
    def units(self):
        """get the units of the wrapped data

        Returns
        -------
        units : pint.Unit or None
            the units of the wrapped data. If it is not a quantity, the units
            are :py:obj:`None`.
        """
        return getattr(self.da.data, "units", None)

    @units.setter
    def units(self, units):
        """set the units of the wrapped data in-place

        Raises
        ------
        ValueError
            If the data already is a quantity, or the units are not a
            :py:class:`pint.Unit` instance.
        """
        quantity = conversion.array_attach_units(self.da.data, units)
        self.da.data = quantity

    @property
    def dimensionality(self):
        """get the dimensionality of the data

        Returns
        -------
        dimensionality : str or None
            The dimensionality of the data. If it is not a quantity, the
            dimensionality is :py:obj:`None`.
        """
        return getattr(self.da.data, "dimensionality", None)

    @property
    def registry(self):
        # TODO is this a bad idea? (see GH issue #1071 in pint)
        return self.data._REGISTRY

    @registry.setter
    def registry(self, _):
        raise AttributeError("Don't try to change the registry once created")

    def to(self, units=None, **unit_kwargs):
        """convert the quantities in a DataArray

        Parameters
        ----------
        units : unit-like or mapping of hashable to unit-like, optional
            The units to convert to. If a unit name or ``pint.Unit``
            object, convert the DataArray's data. If a dict-like, it
            has to map a variable name to a unit name or ``pint.Unit``
            object.
        **unit_kwargs
            The kwargs form of ``units``. Can only be used for
            variable names that are strings and valid python identifiers.

        Returns
        -------
        object : DataArray
            A new object with converted units.

        Examples
        --------
        >>> da = xr.DataArray(
        ...     data=np.linspace(0, 1, 5) * ureg.m,
        ...     coords={"u": ("x", np.arange(5) * ureg.s)},
        ...     dims="x",
        ...     name="arr",
        ... )
        >>> da
        <xarray.DataArray 'arr' (x: 5)>
        <Quantity([0.   0.25 0.5  0.75 1.  ], 'meter')>
        Coordinates:
            u        (x) int64 <Quantity([0 1 2 3 4], 'second')>
        Dimensions without coordinates: x

        Convert the data

        >>> da.pint.to("mm")
        <xarray.DataArray 'arr' (x: 5)>
        <Quantity([   0.  250.  500.  750. 1000.], 'millimeter')>
        Coordinates:
            u        (x) int64 <Quantity([0 1 2 3 4], 'second')>
        Dimensions without coordinates: x
        >>> da.pint.to(ureg.mm)
        <xarray.DataArray 'arr' (x: 5)>
        <Quantity([   0.  250.  500.  750. 1000.], 'millimeter')>
        Coordinates:
            u        (x) int64 <Quantity([0 1 2 3 4], 'second')>
        Dimensions without coordinates: x
        >>> da.pint.to({da.name: "mm"})
        <xarray.DataArray 'arr' (x: 5)>
        <Quantity([   0.  250.  500.  750. 1000.], 'millimeter')>
        Coordinates:
            u        (x) int64 <Quantity([0 1 2 3 4], 'second')>
        Dimensions without coordinates: x

        Convert coordinates

        >>> da.pint.to({"u": ureg.ms})
        <xarray.DataArray 'arr' (x: 5)>
        <Quantity([0.   0.25 0.5  0.75 1.  ], 'meter')>
        Coordinates:
            u        (x) float64 <Quantity([   0. 1000. 2000. 3000. 4000.], 'millisec...
        Dimensions without coordinates: x
        >>> da.pint.to(u="ms")
        <xarray.DataArray 'arr' (x: 5)>
        <Quantity([0.   0.25 0.5  0.75 1.  ], 'meter')>
        Coordinates:
            u        (x) float64 <Quantity([   0. 1000. 2000. 3000. 4000.], 'millisec...
        Dimensions without coordinates: x

        Convert both simultaneously

        >>> da.pint.to("mm", u="ms")
        <xarray.DataArray 'arr' (x: 5)>
        <Quantity([   0.  250.  500.  750. 1000.], 'millimeter')>
        Coordinates:
            u        (x) float64 <Quantity([   0. 1000. 2000. 3000. 4000.], 'millisec...
        Dimensions without coordinates: x
        >>> da.pint.to({"arr": ureg.mm, "u": ureg.ms})
        <xarray.DataArray 'arr' (x: 5)>
        <Quantity([   0.  250.  500.  750. 1000.], 'millimeter')>
        Coordinates:
            u        (x) float64 <Quantity([   0. 1000. 2000. 3000. 4000.], 'millisec...
        Dimensions without coordinates: x
        >>> da.pint.to(arr="mm", u="ms")
        <xarray.DataArray 'arr' (x: 5)>
        <Quantity([   0.  250.  500.  750. 1000.], 'millimeter')>
        Coordinates:
            u        (x) float64 <Quantity([   0. 1000. 2000. 3000. 4000.], 'millisec...
        Dimensions without coordinates: x
        """
        if isinstance(units, (str, pint.Unit)):
            unit_kwargs[self.da.name] = units
            units = None
        elif units is not None and not is_dict_like(units):
            raise ValueError(
                "units must be either a string, a pint.Unit object or a dict-like,"
                f" but got {units!r}"
            )

        units = either_dict_or_kwargs(units, unit_kwargs, "to")

        return conversion.convert_units(self.da, units)

    def sel(
        self, indexers=None, method=None, tolerance=None, drop=False, **indexers_kwargs
    ):
        ...

    @property
    def loc(self):
        ...


@register_dataset_accessor("pint")
class PintDatasetAccessor:
    """
    Access methods for DataArrays with units using Pint.

    Methods and attributes can be accessed through the `.pint` attribute.
    """

    def __init__(self, ds):
        self.ds = ds

    def quantify(
        self, units=None, unit_registry=None, registry_kwargs=None, **unit_kwargs
    ):
        """
        Attaches units to each variable in the Dataset.

        Units can be specified as a ``pint.Unit`` or as a
        string, which will be parsed by the given unit registry. If no
        units are specified then the units will be parsed from the
        ``"units"`` entry of the Dataset variable's ``.attrs``. Will
        raise a ValueError if any of the variables already contain a
        unit-aware array.

        .. note::
            Be aware that unless you're using ``dask`` this will load
            the data into memory. To avoid that, consider converting
            to ``dask`` first (e.g. using ``chunk``).

            As units in dimension coordinates are not supported until
            ``xarray`` changes the way it implements indexes, these
            units will be set as attributes.

        Parameters
        ----------
        units : mapping of hashable to unit-like, optional
            Physical units to use for particular DataArrays in this
            Dataset. It should map variable names to units (unit names
            or ``pint.Unit`` objects). If not provided, will try to
            read them from ``Dataset[var].attrs['units']`` using
            pint's parser. The ``"units"`` attribute will be removed
            from all variables except from dimension coordinates.
        unit_registry : pint.UnitRegistry, optional
            Unit registry to be used for the units attached to each
            DataArray in this Dataset. If not given then a default
            registry will be created.
        registry_kwargs : dict, optional
            Keyword arguments to be passed to `pint.UnitRegistry`.
        **unit_kwargs
            Keyword argument form of ``units``.

        Returns
        -------
        quantified : Dataset
            Dataset whose variables will now contain Quantity arrays
            with units.

        Examples
        --------
        >>> ds = xr.Dataset(
        ...     {"a": ("x", [0, 3, 2], {"units": "m"}), "b": ("x", 5, -2, 1)},
        ...     coords={"x": [0, 1, 2], "u": ("x", [-1, 0, 1], {"units": "s"})},
        ... )

        >>> ds.pint.quantify()
        <xarray.Dataset>
        Dimensions:  (x: 3)
        Coordinates:
          * x        (x) int64 0 1 2
            u        (x) int64 <Quantity([-1  0  1], 'second')>
        Data variables:
            a        (x) int64 <Quantity([0 3 2], 'meter')>
            b        (x) int64 5 -2 1
        >>> ds.pint.quantify({"b": "dm"})
        <xarray.Dataset>
        Dimensions:  (x: 3)
        Coordinates:
          * x        (x) int64 0 1 2
            u        (x) int64 <Quantity([-1  0  1], 'second')>
        Data variables:
            a        (x) int64 <Quantity([0 3 2], 'meter')>
            b        (x) int64 <Quantity([ 5 -2  1], 'decimeter')>
        """
        units = either_dict_or_kwargs(units, unit_kwargs, ".quantify")
        registry = _get_registry(unit_registry, registry_kwargs)

        unit_attrs = conversion.extract_unit_attributes(self.ds)
        new_obj = conversion.strip_unit_attributes(self.ds)

        units = {
            name: _decide_units(unit, registry, attr)
            for name, (unit, attr) in zip_mappings(units, unit_attrs).items()
            if unit is not None or attr is not None
        }

        # TODO: remove once indexes support units
        dim_units = {name: unit for name, unit in units.items() if name in new_obj.dims}
        for name in dim_units.keys():
            units.pop(name)
        new_obj = conversion.attach_unit_attributes(new_obj, dim_units)

        return conversion.attach_units(new_obj, units)

    def dequantify(self):
        """
        Removes units from the Dataset and its coordinates.

        Will replace ``.attrs['units']`` on each variable with a string
        representation of the ``pint.Unit`` instance.

        Returns
        -------
        dequantified : Dataset
            Dataset whose data variables are unitless, and of the type
            that was previously wrapped by ``pint.Quantity``.
        """
        units = units_to_str_or_none(conversion.extract_units(self.ds))
        new_obj = conversion.attach_unit_attributes(
            conversion.strip_units(self.ds), units
        )
        return new_obj

    def to(self, units=None, **unit_kwargs):
        """convert the quantities in a DataArray

        Parameters
        ----------
        units : mapping of hashable to unit-like, optional
            Maps variable names to the unit to convert to.
        **unit_kwargs
            The kwargs form of ``units``. Can only be used for
            variable names that are strings and valid python identifiers.

        Returns
        -------
        object : DataArray
            A new object with converted units.

        Examples
        --------
        >>> ds = xr.Dataset(
        ...     data_vars={
        ...         "a": ("x", np.linspace(0, 1, 5) * ureg.m),
        ...         "b": ("x", np.linspace(-1, 0, 5) * ureg.kg),
        ...     },
        ...     coords={"u": ("x", np.arange(5) * ureg.s)},
        ... )
        >>> ds
        <xarray.Dataset>
        Dimensions:  (x: 5)
        Coordinates:
            u        (x) int64 <Quantity([0 1 2 3 4], 'second')>
        Dimensions without coordinates: x
        Data variables:
            a        (x) float64 <Quantity([0.   0.25 0.5  0.75 1.  ], 'meter')>
            b        (x) float64 <Quantity([-1.   -0.75 -0.5  -0.25  0.  ], 'kilogram')>

        Convert the data

        >>> ds.pint.to({"a": "mm", "b": ureg.g})
        <xarray.Dataset>
        Dimensions:  (x: 5)
        Coordinates:
            u        (x) int64 <Quantity([0 1 2 3 4], 'second')>
        Dimensions without coordinates: x
        Data variables:
            a        (x) float64 <Quantity([   0.  250.  500.  750. 1000.], 'millimet...
            b        (x) float64 <Quantity([-1000.  -750.  -500.  -250.     0.], 'gra...
        >>> ds.pint.to(a=ureg.mm, b="g")
        <xarray.Dataset>
        Dimensions:  (x: 5)
        Coordinates:
            u        (x) int64 <Quantity([0 1 2 3 4], 'second')>
        Dimensions without coordinates: x
        Data variables:
            a        (x) float64 <Quantity([   0.  250.  500.  750. 1000.], 'millimet...
            b        (x) float64 <Quantity([-1000.  -750.  -500.  -250.     0.], 'gra...

        Convert coordinates

        >>> ds.pint.to({"u": ureg.ms})
        <xarray.Dataset>
        Dimensions:  (x: 5)
        Coordinates:
            u        (x) float64 <Quantity([   0. 1000. 2000. 3000. 4000.], 'millisec...
        Dimensions without coordinates: x
        Data variables:
            a        (x) float64 <Quantity([0.   0.25 0.5  0.75 1.  ], 'meter')>
            b        (x) float64 <Quantity([-1.   -0.75 -0.5  -0.25  0.  ], 'kilogram')>
        >>> ds.pint.to(u="ms")
        <xarray.Dataset>
        Dimensions:  (x: 5)
        Coordinates:
            u        (x) float64 <Quantity([   0. 1000. 2000. 3000. 4000.], 'millisec...
        Dimensions without coordinates: x
        Data variables:
            a        (x) float64 <Quantity([0.   0.25 0.5  0.75 1.  ], 'meter')>
            b        (x) float64 <Quantity([-1.   -0.75 -0.5  -0.25  0.  ], 'kilogram')>

        Convert both simultaneously

        >>> ds.pint.to(a=ureg.mm, b=ureg.g, u="ms")
        <xarray.Dataset>
        Dimensions:  (x: 5)
        Coordinates:
            u        (x) float64 <Quantity([   0. 1000. 2000. 3000. 4000.], 'millisec...
        Dimensions without coordinates: x
        Data variables:
            a        (x) float64 <Quantity([   0.  250.  500.  750. 1000.], 'millimet...
            b        (x) float64 <Quantity([-1000.  -750.  -500.  -250.     0.], 'gra...
        >>> ds.pint.to({"a": "mm", "b": "g", "u": ureg.ms})
        <xarray.Dataset>
        Dimensions:  (x: 5)
        Coordinates:
            u        (x) float64 <Quantity([   0. 1000. 2000. 3000. 4000.], 'millisec...
        Dimensions without coordinates: x
        Data variables:
            a        (x) float64 <Quantity([   0.  250.  500.  750. 1000.], 'millimet...
            b        (x) float64 <Quantity([-1000.  -750.  -500.  -250.     0.], 'gra...
        """
        units = either_dict_or_kwargs(units, unit_kwargs, "to")

        return conversion.convert_units(self.ds, units)

    def sel(
        self, indexers=None, method=None, tolerance=None, drop=False, **indexers_kwargs
    ):
        ...

    @property
    def loc(self):
        ...<|MERGE_RESOLUTION|>--- conflicted
+++ resolved
@@ -4,12 +4,7 @@
 import pint
 from pint.quantity import Quantity
 from pint.unit import Unit
-<<<<<<< HEAD
 from xarray import register_dataarray_accessor, register_dataset_accessor
-from xarray.core.npcompat import IS_NEP18_ACTIVE
-=======
-from xarray import DataArray, register_dataarray_accessor, register_dataset_accessor
->>>>>>> 10e87f20
 
 from . import conversion
 
