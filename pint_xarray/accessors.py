--- conflicted
+++ resolved
@@ -1153,22 +1153,10 @@
                     new_units[name] = _decide_units(unit, registry, attr)
                 except Exception as e:
                     raise type(e)(f"Failed to assign units to variable {name}") from e
-
-<<<<<<< HEAD
-        # TODO: remove once indexes support units
-        dim_units = {
-            name: unit for name, unit in new_units.items() if name in new_obj.dims
-        }
-        for name in dim_units.keys():
-            new_units.pop(name)
-        new_obj = conversion.attach_unit_attributes(new_obj, dim_units)
-
-        return conversion.attach_units(new_obj, new_units)
-=======
         return self.ds.pipe(conversion.strip_unit_attributes).pipe(
-            conversion.attach_units, units
-        )
->>>>>>> ddb36241
+            conversion.attach_units, new_units
+        )
+
 
     def dequantify(self, format=None):
         """
